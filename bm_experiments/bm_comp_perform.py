--- conflicted
+++ resolved
@@ -183,13 +183,8 @@
         exec_times.append(t)
 
     _clean_images(set(paths))
-<<<<<<< HEAD
     logging.info('registration @1-thread: %f +/- %f', np.mean(exec_times), np.std(exec_times))
     res = {'registration @1-thread': np.mean(exec_times)}
-=======
-    logging.info('registration @1-thread: %f +/- %f', np.mean(execution_times), np.std(execution_times))
-    res = {'registration @1-thread': np.mean(execution_times)}
->>>>>>> 5a588c20
     return res
 
 
